[workspace]
members = [
    "compio",
    "compio-buf",
    "compio-driver",
    "compio-runtime",
    "compio-macros",
    "compio-fs",
    "compio-net",
    "compio-signal",
    "compio-dispatcher",
    "compio-io",
    "compio-tls",
    "compio-http",
]
resolver = "2"

[workspace.package]
edition = "2021"
authors = ["Berrysoft <Strawberry_Str@hotmail.com>"]
readme = "README.md"
license = "MIT"
repository = "https://github.com/compio-rs/compio"

[workspace.dependencies]
compio-buf = { path = "./compio-buf", version = "0.2.0" }
compio-driver = { path = "./compio-driver", version = "0.2.0", default-features = false }
compio-runtime = { path = "./compio-runtime", version = "0.1.1" }
compio-macros = { path = "./compio-macros", version = "0.1.1" }
compio-fs = { path = "./compio-fs", version = "0.2.0" }
compio-io = { path = "./compio-io", version = "0.1.0" }
<<<<<<< HEAD
compio-net = { path = "./compio-net", version = "0.1.0" }
compio-signal = { path = "./compio-signal", version = "0.1.0" }
compio-dispatcher = { path = "./compio-dispatcher", version = "0.1.0" }

compio-tls = { path = "./compio-tls", version = "0.1.0" }
=======
compio-net = { path = "./compio-net", version = "0.2.0" }
compio-signal = { path = "./compio-signal", version = "0.1.1" }
compio-dispatcher = { path = "./compio-dispatcher", version = "0.1.0" }

cfg-if = "1.0.0"
crossbeam-channel = "0.5.8"
crossbeam-queue = "0.3.8"
futures-util = "0.3.29"
libc = "0.2.149"
nix = "0.27.1"
once_cell = "1.18.0"
os_pipe = "1.1.4"
paste = "1.0.14"
slab = "0.4.9"
socket2 = "0.5.5"
tempfile = "3.8.1"
tokio = "1.33.0"
widestring = "1.0.2"
windows-sys = "0.48.0"
>>>>>>> c369033c
<|MERGE_RESOLUTION|>--- conflicted
+++ resolved
@@ -29,16 +29,10 @@
 compio-macros = { path = "./compio-macros", version = "0.1.1" }
 compio-fs = { path = "./compio-fs", version = "0.2.0" }
 compio-io = { path = "./compio-io", version = "0.1.0" }
-<<<<<<< HEAD
-compio-net = { path = "./compio-net", version = "0.1.0" }
-compio-signal = { path = "./compio-signal", version = "0.1.0" }
-compio-dispatcher = { path = "./compio-dispatcher", version = "0.1.0" }
-
-compio-tls = { path = "./compio-tls", version = "0.1.0" }
-=======
 compio-net = { path = "./compio-net", version = "0.2.0" }
 compio-signal = { path = "./compio-signal", version = "0.1.1" }
 compio-dispatcher = { path = "./compio-dispatcher", version = "0.1.0" }
+compio-tls = { path = "./compio-tls", version = "0.1.0" }
 
 cfg-if = "1.0.0"
 crossbeam-channel = "0.5.8"
@@ -54,5 +48,4 @@
 tempfile = "3.8.1"
 tokio = "1.33.0"
 widestring = "1.0.2"
-windows-sys = "0.48.0"
->>>>>>> c369033c
+windows-sys = "0.48.0"