--- conflicted
+++ resolved
@@ -32,13 +32,10 @@
     "Win32_System_SystemServices",
 ] }
 
-<<<<<<< HEAD
-=======
 # Windows specific dev dependencies
 [target.'cfg(windows)'.dev-dependencies]
 windows-sys = { version = "0.48", features = ["Win32_Security_Authorization"] }
 
->>>>>>> a61ef671
 # Unix specific dependencies
 [target.'cfg(unix)'.dependencies]
 libc = "0.2"
